use ndc_sdk::models::{self, LeafCapability, NestedFieldCapabilities, RelationshipCapabilities};

pub fn capabilities() -> models::CapabilitiesResponse {
    models::CapabilitiesResponse {
        version: "0.1.4".to_owned(),
        capabilities: models::Capabilities {
            query: models::QueryCapabilities {
                aggregates: Some(LeafCapability {}),
                variables: Some(LeafCapability {}),
                explain: Some(LeafCapability {}),
<<<<<<< HEAD
                nested_fields: models::NestedFieldCapabilities {
=======
                nested_fields: NestedFieldCapabilities {
>>>>>>> 56c63136
                    filter_by: None,
                    order_by: None,
                    aggregates: None,
                },
            },
            mutation: models::MutationCapabilities {
                transactional: None,
                explain: None,
            },
            relationships: Some(RelationshipCapabilities {
                relation_comparisons: Some(LeafCapability {}),
                order_by_aggregate: Some(LeafCapability {}),
            }),
        },
    }
}<|MERGE_RESOLUTION|>--- conflicted
+++ resolved
@@ -1,24 +1,23 @@
-use ndc_sdk::models::{self, LeafCapability, NestedFieldCapabilities, RelationshipCapabilities};
+use ndc_sdk::models::{
+    Capabilities, CapabilitiesResponse, LeafCapability, MutationCapabilities,
+    NestedFieldCapabilities, QueryCapabilities, RelationshipCapabilities,
+};
 
-pub fn capabilities() -> models::CapabilitiesResponse {
-    models::CapabilitiesResponse {
+pub fn capabilities() -> CapabilitiesResponse {
+    CapabilitiesResponse {
         version: "0.1.4".to_owned(),
-        capabilities: models::Capabilities {
-            query: models::QueryCapabilities {
+        capabilities: Capabilities {
+            query: QueryCapabilities {
                 aggregates: Some(LeafCapability {}),
                 variables: Some(LeafCapability {}),
                 explain: Some(LeafCapability {}),
-<<<<<<< HEAD
-                nested_fields: models::NestedFieldCapabilities {
-=======
                 nested_fields: NestedFieldCapabilities {
->>>>>>> 56c63136
                     filter_by: None,
                     order_by: None,
                     aggregates: None,
                 },
             },
-            mutation: models::MutationCapabilities {
+            mutation: MutationCapabilities {
                 transactional: None,
                 explain: None,
             },

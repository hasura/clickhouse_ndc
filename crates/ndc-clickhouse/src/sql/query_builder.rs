mod collection_context;
mod comparison_column;
mod error;
mod typecasting;

use self::{collection_context::CollectionContext, typecasting::RowsetTypeString};
use super::ast::*;
use crate::schema::{
    ClickHouseBinaryComparisonOperator, ClickHouseSingleColumnAggregateFunction,
    ClickHouseTypeDefinition,
};
use common::{
    clickhouse_parser::{
        datatype::ClickHouseDataType, parameterized_query::ParameterizedQueryElement,
    },
    config::ServerConfig,
};
use comparison_column::ComparisonColumn;
pub use error::QueryBuilderError;
use indexmap::IndexMap;
use ndc_sdk::models;
use std::{collections::BTreeMap, iter, str::FromStr};

pub struct QueryBuilder<'r, 'c> {
    request: &'r models::QueryRequest,
    configuration: &'c ServerConfig,
}

impl<'r, 'c> QueryBuilder<'r, 'c> {
    pub fn new(request: &'r models::QueryRequest, configuration: &'c ServerConfig) -> Self {
        Self {
            request,
            configuration,
        }
    }
    pub fn build(&self) -> Result<UnsafeInlinedStatement, QueryBuilderError> {
        self.root_query()
    }
    fn root_query(&self) -> Result<UnsafeInlinedStatement, QueryBuilderError> {
        let collection = CollectionContext::new(&self.request.collection, &self.request.arguments);
        let query = &self.request.query;

        let select = vec![Function::new_unquoted("toJSONString")
            .args(vec![Function::new_unquoted("groupArray")
                .args(vec![Function::new_unquoted("cast")
                    .args(vec![
                        Expr::CompoundIdentifier(vec![
                            Ident::new_quoted("_rowset"),
                            Ident::new_quoted("_rowset"),
                        ])
                        .into_arg(),
                        Expr::Value(Value::SingleQuotedString(
                            RowsetTypeString::new(
                                collection.alias(),
                                query,
                                &self.request.collection_relationships,
                                self.configuration,
                            )?
                            .into_cast_type()
                            .to_string(),
                        ))
                        .into_arg(),
                    ])
                    .into_expr()
                    .into_arg()])
                .into_expr()
                .into_arg()])
            .into_expr()
            .into_select(Some("rowsets"))];

        let with = if let Some(variables) = &self.request.variables {
            // we make the following assumptions here:
            // variables is an array with at least one item
            // all items in variables are object with keys and primitive values
            // all items have the same keys
            // if those assumptions aren't true, we may generate a misshapen object
            // clickhouse will reject this at runtime
            let mut variable_values: IndexMap<String, Vec<serde_json::Value>> = IndexMap::new();

            variable_values.insert(
                "_varset_id".to_string(),
                (1..=variables.len()).map(serde_json::Value::from).collect(),
            );

            for varset in variables {
                for (varkey, varvalue) in varset {
                    let varkey = format!("_var_{varkey}");

                    if let Some(varkeyvalues) = variable_values.get_mut(&varkey) {
                        varkeyvalues.push(varvalue.clone());
                    } else {
                        variable_values.insert(varkey.to_owned(), vec![varvalue.clone()]);
                    }
                }
            }

            let variables_values =
                Parameter::new(
                    Value::SingleQuotedString(serde_json::to_string(&variable_values).map_err(
                        |err| QueryBuilderError::CannotSerializeVariables(err.to_string()),
                    )?),
                    ClickHouseDataType::String.into(),
                )
                .into_expr();

            vec![Query::default()
                .select(vec![SelectItem::Wildcard])
                .from(vec![Function::new_unquoted("format")
                    .args(vec![
                        Expr::Identifier(Ident::new_unquoted("JSONColumns")).into_arg(),
                        variables_values.into_arg(),
                    ])
                    .into_table_factor()
                    .into_table_with_joins(vec![])])
                .into_with_item("_vars")]
        } else {
            vec![]
        };

        let rowset_subquery = self
            .rowset_subquery(&collection, &vec![], query)?
            .into_table_factor()
            .alias("_rowset");

        let from = if self.request.variables.is_some() {
            let table = ObjectName(vec![Ident::new_quoted("_vars")])
                .into_table_factor()
                .alias("_vars");

            let join_expr = Expr::BinaryOp {
                left: Expr::CompoundIdentifier(vec![
                    Ident::new_quoted("_vars"),
                    Ident::new_quoted("_varset_id"),
                ])
                .into_box(),
                op: BinaryOperator::Eq,
                right: Expr::CompoundIdentifier(vec![
<<<<<<< HEAD
                    Ident::new_quoted("_rowset"),
=======
                    Ident::new_quoted("_rowset".to_owned()),
>>>>>>> 56c63136
                    Ident::new_quoted("_varset_id"),
                ])
                .into_box(),
            };

            let join = Join {
                relation: rowset_subquery,
                join_operator: JoinOperator::LeftOuter(JoinConstraint::On(join_expr)),
            };

            vec![table.into_table_with_joins(vec![join])]
        } else {
            vec![rowset_subquery.into_table_with_joins(vec![])]
        };

        let order_by = if self.request.variables.is_some() {
            vec![OrderByExpr {
                expr: Expr::CompoundIdentifier(vec![
                    Ident::new_quoted("_vars"),
                    Ident::new_quoted("_varset_id"),
                ]),
                asc: Some(true),
                nulls_first: None,
            }]
        } else {
            vec![]
        };

        Ok(Query::new()
            .with(with)
            .select(select)
            .from(from)
            .order_by(order_by)
            .into_statement()
            .format("TabSeparatedRaw"))
    }
    fn rowset_subquery(
        &self,
        current_collection: &CollectionContext,
        relkeys: &Vec<&String>,
        query: &models::Query,
    ) -> Result<Query, QueryBuilderError> {
        let fields = if let Some(fields) = &query.fields {
            let row = if fields.is_empty() {
                Function::new_unquoted("map").into_expr()
            } else {
                let args = fields
                    .iter()
                    .map(|(alias, _field)| {
                        Expr::CompoundIdentifier(vec![
                            Ident::new_quoted("_row"),
                            Ident::new_quoted(format!("_field_{alias}")),
                        ])
                        .into_arg()
                    })
                    .collect();
                Function::new_unquoted("tuple").args(args).into_expr()
            }
            .into_arg();
            Some(
                Function::new_unquoted("groupArray")
                    .args(vec![row])
                    .into_expr(),
            )
        } else {
            None
        };

        let aggregates = if let Some(aggregates) = &query.aggregates {
            Some(if aggregates.is_empty() {
                Function::new_unquoted("map").into_expr()
            } else {
                let args = aggregates
                    .iter()
                    .map(|(alias, aggregate)| {
                        Ok(match aggregate {
                            models::Aggregate::StarCount {} => Function::new_unquoted("COUNT")
                                .args(vec![FunctionArgExpr::Wildcard.into_arg()])
                                .into_expr(),
                            models::Aggregate::ColumnCount {
                                distinct,
                                column: _,
                                field_path: _,
                            } => {
                                let column = Expr::CompoundIdentifier(vec![
                                    Ident::new_quoted("_row"),
                                    Ident::new_quoted(format!("_agg_{alias}")),
                                ]);
                                Function::new_unquoted("COUNT")
                                    .args(vec![column.into_arg()])
                                    .distinct(*distinct)
                                    .into_expr()
                            }
                            models::Aggregate::SingleColumn {
                                function,
                                column: _,
                                field_path: _,
                            } => {
                                let column = Expr::CompoundIdentifier(vec![
                                    Ident::new_quoted("_row"),
                                    Ident::new_quoted(format!("_agg_{alias}")),
                                ]);
                                aggregate_function(function)?.as_expr(column)
                            }
                        }
                        .into_arg())
                    })
                    .collect::<Result<Vec<_>, QueryBuilderError>>()?;
                Function::new_unquoted("tuple").args(args).into_expr()
            })
        } else {
            None
        };

        let rowset = match (fields, aggregates) {
            (None, None) => Function::new_unquoted("map"),
            (None, Some(aggregates)) => {
                Function::new_unquoted("tuple").args(vec![aggregates.into_arg()])
            }
            (Some(fields), None) => Function::new_unquoted("tuple").args(vec![fields.into_arg()]),
            (Some(fields), Some(aggregates)) => {
                Function::new_unquoted("tuple").args(vec![fields.into_arg(), aggregates.into_arg()])
            }
        }
        .into_expr()
        .into_select(Some("_rowset"));

        let mut select = vec![rowset];
        let mut group_by = vec![];

        for relkey in relkeys {
            let relkey = format!("_relkey_{relkey}");
            let col = Expr::CompoundIdentifier(vec![
                Ident::new_quoted("_row"),
                Ident::new_quoted(&relkey),
            ]);
            select.push(col.clone().into_select(Some(&relkey)));
            group_by.push(col);
        }

        if self.request.variables.is_some() {
            let col = Expr::CompoundIdentifier(vec![
                Ident::new_quoted("_row"),
                Ident::new_quoted("_varset_id"),
            ]);
            select.push(col.clone().into_select(Some("_varset_id")));
            group_by.push(col);
        }

        let from = vec![self
            .row_subquery(current_collection, relkeys, query)?
            .into_table_factor()
            .alias("_row")
            .into_table_with_joins(vec![])];

        Ok(Query::new().select(select).from(from).group_by(group_by))
    }
    fn row_subquery(
        &self,
        current_collection: &CollectionContext,
        relkeys: &Vec<&String>,
        query: &models::Query,
    ) -> Result<Query, QueryBuilderError> {
        let (table, mut base_joins) = if self.request.variables.is_some() {
            let table = ObjectName(vec![Ident::new_quoted("_vars")])
                .into_table_factor()
                .alias("_vars");

            let joins = vec![Join {
                relation: self.collection_ident(current_collection)?.alias("_origin"),
                join_operator: JoinOperator::CrossJoin,
            }];
            (table, joins)
        } else {
            let table = self.collection_ident(current_collection)?.alias("_origin");
            (table, vec![])
        };

        let mut select = vec![];

        if let Some(fields) = &query.fields {
            let mut rel_index = 0;
            for (alias, field) in fields {
                match field {
                    models::Field::Column {
                        column,
                        fields,
                        arguments: _,
                    } => {
                        let data_type = self.column_data_type(column, current_collection)?;
                        let column_definition = ClickHouseTypeDefinition::from_table_column(
                            &data_type,
                            column,
                            current_collection.alias(),
                            &self.configuration.namespace_separator,
                        );

                        let column_ident =
                            vec![Ident::new_quoted("_origin"), self.column_ident(column)];

                        if let Some((expr, mut joins)) = self.column_accessor(
                            column_ident,
                            &column_definition,
                            false,
                            fields.as_ref(),
                            &mut rel_index,
                        )? {
                            select.push(expr.into_select(Some(format!("_field_{alias}"))));
                            base_joins.append(&mut joins);
                        } else {
                            let expr = Expr::CompoundIdentifier(vec![
                                Ident::new_quoted("_origin"),
                                self.column_ident(column),
                            ]);
                            select.push(expr.into_select(Some(format!("_field_{alias}"))));
                        }
                    }
                    models::Field::Relationship {
                        query,
                        relationship,
                        arguments,
                    } => {
                        let (expr, join) = self.field_relationship(
                            alias,
                            &mut rel_index,
                            &[Ident::new_quoted("_origin")],
                            query,
                            relationship,
                            arguments,
                        )?;

                        select.push(expr.into_select(Some(format!("_field_{alias}"))));
                        base_joins.push(join);
                    }
                }
            }
        }

        if let Some(aggregates) = &query.aggregates {
            for (alias, aggregate) in aggregates {
                if let models::Aggregate::ColumnCount { column, .. }
                | models::Aggregate::SingleColumn { column, .. } = aggregate
                {
                    let expr = Expr::CompoundIdentifier(vec![
                        Ident::new_quoted("_origin"),
                        self.column_ident(column),
                    ]);
                    select.push(expr.into_select(Some(format!("_agg_{alias}"))))
                }
            }
        }

        for relkey in relkeys {
            select.push(
                Expr::CompoundIdentifier(vec![
                    Ident::new_quoted("_origin"),
                    self.column_ident(relkey),
                ])
                .into_select(Some(format!("_relkey_{relkey}"))),
            )
        }

        if self.request.variables.is_some() {
            select.push(
                Expr::CompoundIdentifier(vec![
                    Ident::new_quoted("_vars"),
                    Ident::new_quoted("_varset_id"),
                ])
                .into_select(Some("_varset_id")),
            )
        }

        if select.is_empty() {
            select.push(Expr::Value(Value::Null).into_select::<String>(None))
        }

        let (predicate, predicate_joins) = if let Some(predicate) = &query.predicate {
            self.filter_expression(
                predicate,
                &Ident::new_quoted("_origin"),
                current_collection,
                true,
                &mut 0,
            )
            .map(|(expr, joins)| (Some(expr), joins))?
        } else {
            (None, vec![])
        };

        let (order_by_exprs, order_by_joins) = self.order_by(&query.order_by)?;

        let joins = base_joins
            .into_iter()
            .chain(predicate_joins)
            .chain(order_by_joins)
            .collect();

        let from = vec![table.into_table_with_joins(joins)];

        let mut limit_by_cols = relkeys
            .iter()
            .map(|relkey| {
                Ok(Expr::CompoundIdentifier(vec![
                    Ident::new_quoted("_origin"),
                    self.column_ident(relkey),
                ]))
            })
            .collect::<Result<Vec<_>, QueryBuilderError>>()?;

        if self.request.variables.is_some() {
            limit_by_cols.push(Expr::CompoundIdentifier(vec![
                Ident::new_quoted("_vars"),
                Ident::new_quoted("_varset_id"),
            ]));
        }

        let (limit_by, limit, offset) = if limit_by_cols.is_empty() {
            (
                None,
                query.limit.map(|limit| limit as u64),
                query.offset.map(|offset| offset as u64),
            )
        } else {
            let limit_by = match (query.limit, query.offset) {
                (None, None) => None,
                (None, Some(offset)) => {
                    Some(LimitByExpr::new(None, Some(offset as u64), limit_by_cols))
                }
                (Some(limit), None) => {
                    Some(LimitByExpr::new(Some(limit as u64), None, limit_by_cols))
                }
                (Some(limit), Some(offset)) => Some(LimitByExpr::new(
                    Some(limit as u64),
                    Some(offset as u64),
                    limit_by_cols,
                )),
            };

            (limit_by, None, None)
        };

        Ok(Query::new()
            .select(select)
            .from(from)
            .predicate(predicate)
            .order_by(order_by_exprs)
            .limit_by(limit_by)
            .limit(limit)
            .offset(offset))
    }
    fn order_by(
        &self,
        order_by: &Option<models::OrderBy>,
    ) -> Result<(Vec<OrderByExpr>, Vec<Join>), QueryBuilderError> {
        let mut order_by_exprs = vec![];
        let mut order_by_joins = vec![];

        if let Some(order_by) = &order_by {
            let mut order_by_index = 0;

            for element in &order_by.elements {
                match &element.target {
                    models::OrderByTarget::Column {
                        name,
                        path,
                        field_path: _,
                    } if path.is_empty() => {
                        let expr = Expr::CompoundIdentifier(vec![
                            Ident::new_quoted("_origin"),
                            self.column_ident(name),
                        ]);
                        let asc = match &element.order_direction {
                            models::OrderDirection::Asc => Some(true),
                            models::OrderDirection::Desc => Some(false),
                        };
                        order_by_exprs.push(OrderByExpr {
                            expr,
                            asc,
                            nulls_first: None,
                        })
                    }
                    models::OrderByTarget::Column { path, .. }
                    | models::OrderByTarget::SingleColumnAggregate { path, .. }
                    | models::OrderByTarget::StarCountAggregate { path } => {
                        let join_alias = Ident::new_quoted(format!("_order_by_{order_by_index}"));
                        order_by_index += 1;

                        let first_element = path.first().ok_or(QueryBuilderError::Unexpected(
                            "expected order by path to have at least one element".to_string(),
                        ))?;

                        let relationship =
                            self.collection_relationship(&first_element.relationship)?;

                        if let (
                            models::RelationshipType::Array,
                            models::OrderByTarget::Column { .. },
                        ) = (&relationship.relationship_type, &element.target)
                        {
                            return Err(QueryBuilderError::NotSupported(
                                "order by column across array relationship".to_string(),
                            ));
                        }
                        let relationship_collection = CollectionContext::from_relationship(
                            relationship,
                            &first_element.arguments,
                        );

                        let subquery = {
                            let mut select = vec![];
                            let mut group_by = vec![];
                            let mut limit_by = vec![];

                            let join_alias = Ident::new_quoted("_order_by_0");

                            for target_col in relationship.column_mapping.values() {
                                select.push(
                                    Expr::CompoundIdentifier(vec![
                                        join_alias.clone(),
                                        self.column_ident(target_col),
                                    ])
                                    .into_select(Some(format!("_relkey_{target_col}"))),
                                );
                                group_by.push(Expr::CompoundIdentifier(vec![
                                    join_alias.clone(),
                                    self.column_ident(target_col),
                                ]));
                                limit_by.push(Expr::CompoundIdentifier(vec![
                                    join_alias.clone(),
                                    self.column_ident(target_col),
                                ]));
                            }

                            if self.request.variables.is_some() {
                                select.push(
                                    Expr::CompoundIdentifier(vec![
                                        Ident::new_quoted("_vars"),
                                        Ident::new_quoted("_varset_id"),
                                    ])
                                    .into_select(Some("_varset_id")),
                                );
                                group_by.push(Expr::CompoundIdentifier(vec![
                                    Ident::new_quoted("_vars"),
                                    Ident::new_quoted("_varset_id"),
                                ]));
                                limit_by.push(Expr::CompoundIdentifier(vec![
                                    Ident::new_quoted("_vars"),
                                    Ident::new_quoted("_varset_id"),
                                ]));
                            }

                            let table = self
                                .collection_ident(&relationship_collection)?
                                .alias(&join_alias);

                            let (table, base_joins) = if self.request.variables.is_some() {
                                (
                                    ObjectName(vec![Ident::new_quoted("_vars")])
                                        .into_table_factor(),
                                    vec![Join {
                                        relation: table,
                                        join_operator: JoinOperator::CrossJoin,
                                    }],
                                )
                            } else {
                                (table, vec![])
                            };

                            let mut join_index = 1;

                            let mut additional_joins = vec![];
                            let mut additional_predicate = vec![];

                            if let Some(expression) = &first_element.predicate {
                                let (predicate, predicate_joins) = self.filter_expression(
                                    expression,
                                    &join_alias,
                                    &relationship_collection,
                                    false,
                                    &mut join_index,
                                )?;

                                additional_predicate.push(predicate);

                                for predicate_join in predicate_joins {
                                    additional_joins.push(predicate_join);
                                }
                            }

                            let mut last_join_alias = join_alias;

                            for path_element in path.iter().skip(1) {
                                let join_alias =
                                    Ident::new_quoted(format!("_order_by_{join_index}"));
                                join_index += 1;

                                let relationship =
                                    self.collection_relationship(&path_element.relationship)?;

                                if let (
                                    models::RelationshipType::Array,
                                    models::OrderByTarget::Column { .. },
                                ) = (&relationship.relationship_type, &element.target)
                                {
                                    return Err(QueryBuilderError::NotSupported(
                                        "order by column across array relationship".to_string(),
                                    ));
                                }

                                let relationship_collection = CollectionContext::from_relationship(
                                    relationship,
                                    &path_element.arguments,
                                );

                                let join_exprs = relationship
                                    .column_mapping
                                    .iter()
                                    .map(|(source_col, target_col)| {
                                        Ok(Expr::BinaryOp {
                                            left: Expr::CompoundIdentifier(vec![
                                                last_join_alias.clone(),
                                                self.column_ident(source_col),
                                            ])
                                            .into_box(),
                                            op: BinaryOperator::Eq,
                                            right: Expr::CompoundIdentifier(vec![
                                                join_alias.clone(),
                                                self.column_ident(target_col),
                                            ])
                                            .into_box(),
                                        })
                                    })
                                    .collect::<Result<Vec<_>, QueryBuilderError>>()?;

                                let join_operator = join_exprs
                                    .into_iter()
                                    .reduce(and_reducer)
                                    .map(JoinConstraint::On)
                                    .map(JoinOperator::Inner)
                                    .unwrap_or(JoinOperator::CrossJoin);

                                let relation = self
                                    .collection_ident(&relationship_collection)?
                                    .alias(&join_alias);

                                let join = Join {
                                    relation,
                                    join_operator,
                                };

                                additional_joins.push(join);

                                if let Some(expression) = &path_element.predicate {
                                    let (predicate, predicate_joins) = self.filter_expression(
                                        expression,
                                        &join_alias,
                                        &relationship_collection,
                                        false,
                                        &mut join_index,
                                    )?;

                                    additional_predicate.push(predicate);

                                    for predicate_join in predicate_joins {
                                        additional_joins.push(predicate_join);
                                    }
                                }

                                last_join_alias = join_alias;
                            }

                            match &element.target {
                                models::OrderByTarget::Column {
                                    name,
                                    path: _,
                                    field_path: _,
                                } => {
                                    let column = Expr::CompoundIdentifier(vec![
                                        last_join_alias,
                                        self.column_ident(name),
                                    ]);
                                    group_by.push(column.clone());
                                    select.push(column.into_select(Some("_order_by_value")));
                                }
                                models::OrderByTarget::SingleColumnAggregate {
                                    column,
                                    function,
                                    path: _,
                                    field_path: _,
                                } => {
                                    let column = Expr::CompoundIdentifier(vec![
                                        last_join_alias,
                                        self.column_ident(column),
                                    ]);
                                    select.push(
                                        aggregate_function(function)?
                                            .as_expr(column)
                                            .into_select(Some("_order_by_value")),
                                    );
                                }
                                models::OrderByTarget::StarCountAggregate { path: _ } => {
                                    let count = Function::new_unquoted("COUNT")
                                        .args(vec![FunctionArgExpr::Wildcard.into_arg()]);
                                    select.push(
                                        count.into_expr().into_select(Some("_order_by_value")),
                                    );
                                }
                            }

                            let joins = base_joins
                                .into_iter()
                                .chain(additional_joins.into_iter())
                                .collect();

                            let from = vec![table.into_table_with_joins(joins)];

                            let predicate = additional_predicate.into_iter().reduce(and_reducer);

                            let limit_by = Some(LimitByExpr::new(Some(1), None, limit_by));

                            Query::new()
                                .select(select)
                                .from(from)
                                .predicate(predicate)
                                .group_by(group_by)
                                .limit_by(limit_by)
                        };

                        let join_operator = {
                            let mut join_exprs = relationship
                                .column_mapping
                                .iter()
                                .map(|(source_col, target_col)| {
                                    Ok(Expr::BinaryOp {
                                        left: Expr::CompoundIdentifier(vec![
                                            Ident::new_quoted("_origin"),
                                            self.column_ident(source_col),
                                        ])
                                        .into_box(),
                                        op: BinaryOperator::Eq,
                                        right: Expr::CompoundIdentifier(vec![
                                            join_alias.clone(),
                                            Ident::new_quoted(format!("_relkey_{target_col}")),
                                        ])
                                        .into_box(),
                                    })
                                })
                                .collect::<Result<Vec<_>, QueryBuilderError>>()?;

                            if self.request.variables.is_some() {
                                join_exprs.push(Expr::BinaryOp {
                                    left: Expr::CompoundIdentifier(vec![
                                        Ident::new_quoted("_vars"),
                                        Ident::new_quoted("_varset_id"),
                                    ])
                                    .into_box(),
                                    op: BinaryOperator::Eq,
                                    right: Expr::CompoundIdentifier(vec![
                                        join_alias.clone(),
                                        Ident::new_quoted("_varset_id"),
                                    ])
                                    .into_box(),
                                })
                            }

                            join_exprs
                                .into_iter()
                                .reduce(and_reducer)
                                .map(JoinConstraint::On)
                                .map(JoinOperator::LeftOuter)
                                .unwrap_or(JoinOperator::CrossJoin)
                        };

                        let join = Join {
                            relation: subquery.into_table_factor().alias(join_alias.clone()),
                            join_operator,
                        };

                        order_by_joins.push(join);

                        let expr = Expr::CompoundIdentifier(vec![
                            join_alias,
                            Ident::new_quoted("_order_by_value"),
                        ]);
                        let asc = match &element.order_direction {
                            models::OrderDirection::Asc => Some(true),
                            models::OrderDirection::Desc => Some(false),
                        };
                        order_by_exprs.push(OrderByExpr {
                            expr,
                            asc,
                            nulls_first: None,
                        })
                    }
                }
            }
        }

        Ok((order_by_exprs, order_by_joins))
    }
    fn field_relationship(
        &self,
        field_alias: &str,
        name_index: &mut u32,
        target_path: &[Ident],
        query: &models::Query,
        relationship: &str,
        arguments: &BTreeMap<String, models::RelationshipArgument>,
    ) -> Result<(Expr, Join), QueryBuilderError> {
        let join_alias = format!("_rel_{name_index}_{field_alias}");
        *name_index += 1;

        let relationship = self.collection_relationship(relationship)?;
        let relationship_collection = CollectionContext::from_relationship(relationship, arguments);

        let mut join_expr = relationship
            .column_mapping
            .iter()
            .map(|(source_col, target_col)| {
                Ok(Expr::BinaryOp {
                    left: Expr::CompoundIdentifier(
                        target_path
                            .iter()
                            .cloned()
                            .chain(iter::once(Ident::new_quoted(source_col)))
                            .collect(),
                    )
                    .into_box(),
                    op: BinaryOperator::Eq,
                    right: Expr::CompoundIdentifier(vec![
                        Ident::new_quoted(&join_alias),
                        Ident::new_quoted(format!("_relkey_{target_col}")),
                    ])
                    .into_box(),
                })
            })
            .collect::<Result<Vec<_>, QueryBuilderError>>()?;

        if self.request.variables.is_some() {
            join_expr.push(Expr::BinaryOp {
                left: Expr::CompoundIdentifier(vec![
                    Ident::new_quoted("_vars"),
                    Ident::new_quoted("_varset_id"),
                ])
                .into_box(),
                op: BinaryOperator::Eq,
                right: Expr::CompoundIdentifier(vec![
                    Ident::new_quoted(&join_alias),
                    Ident::new_quoted("_varset_id"),
                ])
                .into_box(),
            })
        }

        let join_operator = join_expr
            .into_iter()
            .reduce(and_reducer)
            .map(|expr| JoinOperator::LeftOuter(JoinConstraint::On(expr)))
            .unwrap_or(JoinOperator::CrossJoin);

        let relkeys = relationship.column_mapping.values().collect();

        let join = Join {
            relation: self
                .rowset_subquery(&relationship_collection, &relkeys, query)?
                .into_table_factor()
                .alias(&join_alias),
            join_operator,
        };

        let expr = Expr::CompoundIdentifier(vec![
            Ident::new_quoted(&join_alias),
            Ident::new_quoted("_rowset"),
        ]);

        Ok((expr, join))
    }
    fn filter_expression(
        &self,
        expression: &models::Expression,
        current_join_alias: &Ident,
        current_collection: &CollectionContext,
        current_is_origin: bool,
        name_index: &mut u32,
    ) -> Result<(Expr, Vec<Join>), QueryBuilderError> {
        match expression {
            models::Expression::And { expressions } => {
                let (and_expressions, joins): (Vec<_>, Vec<_>) = expressions
                    .iter()
                    .map(|expression| {
                        self.filter_expression(
                            expression,
                            current_join_alias,
                            current_collection,
                            current_is_origin,
                            name_index,
                        )
                    })
                    .collect::<Result<Vec<_>, _>>()?
                    .into_iter()
                    .unzip();

                let joins: Vec<_> = joins.into_iter().flatten().collect();

                let and_expression = and_expressions
                    .into_iter()
                    .reduce(and_reducer)
                    .unwrap_or_else(|| Expr::Value(Value::Boolean(true)));

                let and_expression = if expressions.len() > 1 {
                    and_expression.into_nested()
                } else {
                    and_expression
                };

                Ok((and_expression, joins))
            }
            models::Expression::Or { expressions } => {
                let (or_expressions, joins): (Vec<_>, Vec<_>) = expressions
                    .iter()
                    .map(|expression| {
                        self.filter_expression(
                            expression,
                            current_join_alias,
                            current_collection,
                            current_is_origin,
                            name_index,
                        )
                    })
                    .collect::<Result<Vec<_>, _>>()?
                    .into_iter()
                    .unzip();

                let joins: Vec<_> = joins.into_iter().flatten().collect();

                let or_expression = or_expressions
                    .into_iter()
                    .reduce(or_reducer)
                    .unwrap_or_else(|| Expr::Value(Value::Boolean(false)));

                let or_expression = if expressions.len() > 1 {
                    or_expression.into_nested()
                } else {
                    or_expression
                };

                Ok((or_expression, joins))
            }
            models::Expression::Not { expression } => {
                let (expression, joins) = self.filter_expression(
                    expression,
                    current_join_alias,
                    current_collection,
                    current_is_origin,
                    name_index,
                )?;
                let not_expression = Expr::Not(expression.into_nested().into_box());
                Ok((not_expression, joins))
            }
            models::Expression::UnaryComparisonOperator { column, operator } => {
                let left_col = self.comparison_column(
                    column,
                    current_join_alias,
                    current_collection,
                    current_is_origin,
                    name_index,
                )?;

                let (expression, joins) = left_col.apply(|left_col| {
                    let expr = match operator {
                        models::UnaryComparisonOperator::IsNull => Expr::BinaryOp {
                            left: left_col.into_nested().into_box(),
                            op: BinaryOperator::Is,
                            right: Value::Null.into_expr().into_box(),
                        },
                    };
                    (expr, vec![])
                });

                Ok((expression, joins))
            }
            models::Expression::BinaryComparisonOperator {
                column,
                operator,
                value,
            } => {
                let operator =
                    ClickHouseBinaryComparisonOperator::from_str(operator).map_err(|_err| {
                        QueryBuilderError::UnknownBinaryComparisonOperator(operator.to_owned())
                    })?;

                let left_col = self.comparison_column(
                    column,
                    current_join_alias,
                    current_collection,
                    current_is_origin,
                    name_index,
                )?;

                // special case: right hand data types is assumed to always be the same type as left hand,
                // except when the operator is IN/NOT IN, where the type is Array(<left hand data type>)
                let right_col_type = match operator {
                    ClickHouseBinaryComparisonOperator::In
                    | ClickHouseBinaryComparisonOperator::NotIn => {
                        ClickHouseDataType::Array(Box::new(left_col.data_type()))
                    }
                    _ => left_col.data_type(),
                };

                let right_col = match value {
                    models::ComparisonValue::Column { column } => self.comparison_column(
                        column,
                        current_join_alias,
                        current_collection,
                        current_is_origin,
                        name_index,
                    )?,
                    models::ComparisonValue::Scalar { value } => ComparisonColumn::new_simple(
                        Parameter::new(value.into(), right_col_type.clone().into()).into_expr(),
                        right_col_type,
                    ),

                    models::ComparisonValue::Variable { name } => {
                        let column_ident = Expr::CompoundIdentifier(vec![
                            Ident::new_quoted("_vars"),
                            Ident::new_quoted(format!("_var_{name}")),
                        ]);
                        let column_ident = if is_uuid(&right_col_type) {
                            Function::new_unquoted("toUUID")
                                .args(vec![column_ident.into_arg()])
                                .into_expr()
                        } else {
                            column_ident
                        };
                        ComparisonColumn::new_simple(column_ident, right_col_type)
                    }
                };

                let (expression, expression_joins) = right_col.apply(|right_col| {
                    left_col.apply(|left_col| {
                        let expression = operator.apply(left_col, right_col);
                        (expression, vec![])
                    })
                });

                Ok((expression, expression_joins))
            }
            models::Expression::Exists {
                in_collection,
                predicate,
            } => self.filter_exists_expression(
                in_collection,
                predicate,
                current_join_alias,
                name_index,
            ),
        }
    }
    fn filter_exists_expression(
        &self,
        in_collection: &models::ExistsInCollection,
        expression: &Option<Box<models::Expression>>,
        previous_join_alias: &Ident,
        name_index: &mut u32,
    ) -> Result<(Expr, Vec<Join>), QueryBuilderError> {
        let exists_join_ident = Ident::new_quoted(format!("_exists_{}", name_index));
        *name_index += 1;

        let join_subquery = {
            let target_collection = match in_collection {
                models::ExistsInCollection::Related {
                    relationship,
                    arguments,
                } => {
                    let relationship = self.collection_relationship(relationship)?;
                    CollectionContext::from_relationship(relationship, arguments)
                }
                models::ExistsInCollection::Unrelated {
                    collection,
                    arguments,
                } => CollectionContext::new_unrelated(collection, arguments),
            };

            let subquery_origin_alias = Ident::new_quoted(format!("_exists_{}", name_index));
            *name_index += 1;

            let (predicate, predicate_joins) = match expression {
                Some(expression) => {
                    let (predicate, predicate_joins) = self.filter_expression(
                        expression,
                        &subquery_origin_alias,
                        &target_collection,
                        false,
                        name_index,
                    )?;
                    (Some(predicate), predicate_joins)
                }
                None => (None, vec![]),
            };

            let table = self
                .collection_ident(&target_collection)?
                .alias(&subquery_origin_alias);

            let (table, base_joins) = if self.request.variables.is_some() {
                (
                    ObjectName(vec![Ident::new_quoted("_vars")]).into_table_factor(),
                    vec![Join {
                        relation: table,
                        join_operator: JoinOperator::CrossJoin,
                    }],
                )
            } else {
                (table, vec![])
            };

            let joins = base_joins.into_iter().chain(predicate_joins).collect();

            let from = vec![table.into_table_with_joins(joins)];

            let mut select =
                vec![Expr::Value(Value::Boolean(true)).into_select(Some(&exists_join_ident))];
            let mut limit_by = vec![];

            if let models::ExistsInCollection::Related {
                relationship,
                arguments: _,
            } = in_collection
            {
                let relationship = self.collection_relationship(relationship)?;

                for target_col in relationship.column_mapping.values() {
                    select.push(
                        Expr::CompoundIdentifier(vec![
                            subquery_origin_alias.clone(),
                            self.column_ident(target_col),
                        ])
                        .into_select(Some(format!("_relkey_{target_col}"))),
                    );
                    limit_by.push(Expr::CompoundIdentifier(vec![
                        subquery_origin_alias.clone(),
                        self.column_ident(target_col),
                    ]));
                }
            }

            if self.request.variables.is_some() {
                select.push(
                    Expr::CompoundIdentifier(vec![
                        Ident::new_quoted("_vars"),
                        Ident::new_quoted("_varset_id"),
                    ])
                    .into_select(Some("_varset_id")),
                );
                limit_by.push(Expr::CompoundIdentifier(vec![
                    Ident::new_quoted("_vars"),
                    Ident::new_quoted("_varset_id"),
                ]));
            }

            let limit = if limit_by.is_empty() { Some(1) } else { None };
            let limit_by = if !limit_by.is_empty() {
                Some(LimitByExpr::new(Some(1), None, limit_by))
            } else {
                None
            };

            Query::new()
                .select(select)
                .from(from)
                .predicate(predicate)
                .limit(limit)
                .limit_by(limit_by)
        };

        let mut join_exprs = match in_collection {
            models::ExistsInCollection::Related {
                relationship,
                arguments: _,
            } => {
                let relationship = self.collection_relationship(relationship)?;

                relationship
                    .column_mapping
                    .iter()
                    .map(|(source_col, target_col)| {
                        let left = Expr::CompoundIdentifier(vec![
                            previous_join_alias.clone(),
                            self.column_ident(source_col),
                        ])
                        .into_box();
                        let right = Expr::CompoundIdentifier(vec![
                            exists_join_ident.clone(),
                            Ident::new_quoted(format!("_relkey_{target_col}")),
                        ])
                        .into_box();
                        Ok(Expr::BinaryOp {
                            left,
                            op: BinaryOperator::Eq,
                            right,
                        })
                    })
                    .collect::<Result<_, QueryBuilderError>>()?
            }
            models::ExistsInCollection::Unrelated {
                collection: _,
                arguments: _,
            } => vec![],
        };

        if self.request.variables.is_some() {
            let left = Expr::CompoundIdentifier(vec![
                Ident::new_quoted("_vars"),
                Ident::new_quoted("_varset_id"),
            ])
            .into_box();
            let right = Expr::CompoundIdentifier(vec![
                exists_join_ident.clone(),
                Ident::new_quoted("_varset_id"),
            ])
            .into_box();
            let expr = Expr::BinaryOp {
                left,
                op: BinaryOperator::Eq,
                right,
            };
            join_exprs.push(expr)
        }

        let join_operator = join_exprs
            .into_iter()
            .reduce(and_reducer)
            .map(JoinConstraint::On)
            .map(JoinOperator::LeftOuter)
            .unwrap_or(JoinOperator::CrossJoin);

        let join = Join {
            relation: join_subquery
                .into_table_factor()
                .alias(exists_join_ident.clone()),
            join_operator,
        };

        let expr = Expr::BinaryOp {
            left: Expr::CompoundIdentifier(vec![exists_join_ident.clone(), exists_join_ident])
                .into_box(),
            op: BinaryOperator::Eq,
            right: Expr::Value(Value::Boolean(true)).into_box(),
        };

        Ok((expr, vec![join]))
    }
    fn comparison_column(
        &self,
        column: &models::ComparisonTarget,
        current_join_alias: &Ident,
        current_collection: &CollectionContext,
        current_is_origin: bool,
        name_index: &mut u32,
    ) -> Result<ComparisonColumn, QueryBuilderError> {
        match column {
            models::ComparisonTarget::Column {
                name: comparison_column_name,
                path,
                field_path: _,
            } => {
                if let Some(first_element) = path.first() {
                    if current_is_origin {
                        let (join, join_alias, last_collection_context) = {
                            let previous_join_alias = current_join_alias.clone();
                            let current_join_alias =
                                Ident::new_quoted(format!("_exists_{name_index}"));
                            *name_index += 1;

                            let relationship =
                                self.collection_relationship(&first_element.relationship)?;
                            let relationship_collection = CollectionContext::from_relationship(
                                relationship,
                                &first_element.arguments,
                            );

                            let (subquery, last_collection_name) = {
                                let mut select = vec![];
                                let mut group_by = vec![];

                                let join_alias = Ident::new_quoted("_exists_0");

                                for target_col in relationship.column_mapping.values() {
                                    select.push(
                                        Expr::CompoundIdentifier(vec![
                                            join_alias.clone(),
                                            self.column_ident(target_col),
                                        ])
                                        .into_select(Some(format!("_relkey_{target_col}"))),
                                    );
                                    group_by.push(Expr::CompoundIdentifier(vec![
                                        join_alias.clone(),
                                        self.column_ident(target_col),
                                    ]))
                                }

                                if self.request.variables.is_some() {
                                    select.push(
                                        Expr::CompoundIdentifier(vec![
                                            Ident::new_quoted("_vars"),
                                            Ident::new_quoted("_varset_id"),
                                        ])
                                        .into_select(Some("_varset_id")),
                                    );
                                    group_by.push(Expr::CompoundIdentifier(vec![
                                        Ident::new_quoted("_vars"),
                                        Ident::new_quoted("_varset_id"),
                                    ]));
                                }

                                let table = self
                                    .collection_ident(&relationship_collection)?
                                    .alias(&join_alias);

                                let (table, base_joins) = if self.request.variables.is_some() {
                                    (
                                        ObjectName(vec![Ident::new_quoted("_vars")])
                                            .into_table_factor(),
                                        vec![Join {
                                            relation: table,
                                            join_operator: JoinOperator::CrossJoin,
                                        }],
                                    )
                                } else {
                                    (table, vec![])
                                };

                                let mut join_index = 1;

                                let mut additional_joins = vec![];
                                let mut additional_predicate = vec![];

                                if let Some(expression) = &first_element.predicate {
                                    let (predicate, predicate_joins) = self.filter_expression(
                                        expression,
                                        &join_alias,
                                        &relationship_collection,
                                        false,
                                        &mut join_index,
                                    )?;

                                    additional_predicate.push(predicate);

                                    for predicate_join in predicate_joins {
                                        additional_joins.push(predicate_join);
                                    }
                                }

                                let mut last_join_alias = join_alias;
                                let mut last_collection_context = relationship_collection;

                                for path_element in path.iter().skip(1) {
                                    let join_alias =
                                        Ident::new_quoted(format!("_exists_{join_index}"));
                                    join_index += 1;

                                    let relationship =
                                        self.collection_relationship(&path_element.relationship)?;
                                    let relationship_collection =
                                        CollectionContext::from_relationship(
                                            relationship,
                                            &path_element.arguments,
                                        );

                                    let join_exprs = relationship
                                        .column_mapping
                                        .iter()
                                        .map(|(source_col, target_col)| {
                                            Ok(Expr::BinaryOp {
                                                left: Expr::CompoundIdentifier(vec![
                                                    last_join_alias.clone(),
                                                    self.column_ident(source_col),
                                                ])
                                                .into_box(),
                                                op: BinaryOperator::Eq,
                                                right: Expr::CompoundIdentifier(vec![
                                                    join_alias.clone(),
                                                    self.column_ident(target_col),
                                                ])
                                                .into_box(),
                                            })
                                        })
                                        .collect::<Result<Vec<_>, QueryBuilderError>>()?;

                                    let join_operator = join_exprs
                                        .into_iter()
                                        .reduce(and_reducer)
                                        .map(JoinConstraint::On)
                                        .map(JoinOperator::Inner)
                                        .unwrap_or(JoinOperator::CrossJoin);

                                    let relation = self
                                        .collection_ident(&relationship_collection)?
                                        .alias(&join_alias);

                                    let join = Join {
                                        relation,
                                        join_operator,
                                    };

                                    additional_joins.push(join);

                                    if let Some(expression) = &path_element.predicate {
                                        let (predicate, predicate_joins) = self.filter_expression(
                                            expression,
                                            &join_alias,
                                            &relationship_collection,
                                            false,
                                            &mut join_index,
                                        )?;

                                        additional_predicate.push(predicate);

                                        for predicate_join in predicate_joins {
                                            additional_joins.push(predicate_join);
                                        }
                                    }

                                    last_join_alias = join_alias;
                                    last_collection_context = relationship_collection;
                                }

                                select.push(
                                    Function::new_unquoted("groupArray")
                                        .args(vec![Expr::CompoundIdentifier(vec![
                                            last_join_alias,
                                            self.column_ident(comparison_column_name),
                                        ])
                                        .into_arg()])
                                        .into_expr()
                                        .into_select(Some("_values")),
                                );

                                let joins =
                                    base_joins.into_iter().chain(additional_joins).collect();

                                let from = vec![table.into_table_with_joins(joins)];

                                let predicate =
                                    additional_predicate.into_iter().reduce(and_reducer);

                                (
                                    Query::new()
                                        .select(select)
                                        .from(from)
                                        .predicate(predicate)
                                        .group_by(group_by),
                                    last_collection_context,
                                )
                            };

                            let mut join_exprs = relationship
                                .column_mapping
                                .iter()
                                .map(|(source_col, target_col)| {
                                    Ok(Expr::BinaryOp {
                                        left: Expr::CompoundIdentifier(vec![
                                            previous_join_alias.clone(),
                                            self.column_ident(source_col),
                                        ])
                                        .into_box(),
                                        op: BinaryOperator::Eq,
                                        right: Expr::CompoundIdentifier(vec![
                                            current_join_alias.clone(),
                                            Ident::new_quoted(format!("_relkey_{target_col}")),
                                        ])
                                        .into_box(),
                                    })
                                })
                                .collect::<Result<Vec<_>, QueryBuilderError>>()?;

                            if self.request.variables.is_some() {
                                join_exprs.push(Expr::BinaryOp {
                                    left: Expr::CompoundIdentifier(vec![
                                        Ident::new_quoted("_vars"),
                                        Ident::new_quoted("_varset_id"),
                                    ])
                                    .into_box(),
                                    op: BinaryOperator::Eq,
                                    right: Expr::CompoundIdentifier(vec![
                                        current_join_alias.clone(),
                                        Ident::new_quoted("_varset_id"),
                                    ])
                                    .into_box(),
                                })
                            }

                            let join_operator = join_exprs
                                .into_iter()
                                .reduce(and_reducer)
                                .map(JoinConstraint::On)
                                .map(JoinOperator::LeftOuter)
                                .unwrap_or(JoinOperator::CrossJoin);

                            let join = Join {
                                relation: subquery
                                    .into_table_factor()
                                    .alias(current_join_alias.clone()),
                                join_operator,
                            };
                            (join, current_join_alias, last_collection_name)
                        };

                        let column_ident = Ident::new_unquoted(format!("_value_{name_index}"));
                        *name_index += 1;

                        let values_ident = Expr::CompoundIdentifier(vec![
                            join_alias,
                            Ident::new_quoted("_values"),
                        ]);

                        Ok(ComparisonColumn::new_grouped(
                            column_ident,
                            join,
                            values_ident,
                            self.column_data_type(
                                comparison_column_name,
                                &last_collection_context,
                            )?,
                        ))
                    } else {
                        let mut additional_joins = vec![];
                        let mut additional_predicates = vec![];

                        let mut last_join_alias = current_join_alias.clone();
                        let mut last_collection_context: CollectionContext =
                            current_collection.to_owned();

                        for path_element in path {
                            let join_alias = Ident::new_quoted(format!("_exists_{name_index}"));
                            *name_index += 1;

                            let relationship =
                                self.collection_relationship(&path_element.relationship)?;
                            let relationship_collection = CollectionContext::from_relationship(
                                relationship,
                                &path_element.arguments,
                            );

                            let join_exprs = relationship
                                .column_mapping
                                .iter()
                                .map(|(source_col, target_col)| {
                                    Ok(Expr::BinaryOp {
                                        left: Expr::CompoundIdentifier(vec![
                                            last_join_alias.clone(),
                                            self.column_ident(source_col),
                                        ])
                                        .into_box(),
                                        op: BinaryOperator::Eq,
                                        right: Expr::CompoundIdentifier(vec![
                                            join_alias.clone(),
                                            self.column_ident(target_col),
                                        ])
                                        .into_box(),
                                    })
                                })
                                .collect::<Result<Vec<_>, QueryBuilderError>>()?;

                            let join_operator = join_exprs
                                .into_iter()
                                .reduce(and_reducer)
                                .map(JoinConstraint::On)
                                .map(JoinOperator::Inner)
                                .unwrap_or(JoinOperator::CrossJoin);

                            let table = self
                                .collection_ident(&relationship_collection)?
                                .alias(&join_alias);

                            let join = Join {
                                relation: table,
                                join_operator,
                            };

                            additional_joins.push(join);

                            if let Some(expression) = &path_element.predicate {
                                let (predicate, predicate_joins) = self.filter_expression(
                                    expression,
                                    &join_alias,
                                    &relationship_collection,
                                    false,
                                    name_index,
                                )?;

                                additional_predicates.push(predicate);

                                for join in predicate_joins {
                                    additional_joins.push(join)
                                }
                            }

                            last_join_alias = join_alias;
                            last_collection_context = relationship_collection;
                        }

                        let column_ident = Expr::CompoundIdentifier(vec![
                            last_join_alias,
                            self.column_ident(comparison_column_name),
                        ]);

                        Ok(ComparisonColumn::new_flat(
                            column_ident,
                            additional_joins,
                            additional_predicates.into_iter().reduce(and_reducer),
                            self.column_data_type(
                                comparison_column_name,
                                &last_collection_context,
                            )?,
                        ))
                    }
                } else {
                    let column_ident = Expr::CompoundIdentifier(vec![
                        current_join_alias.clone(),
                        self.column_ident(comparison_column_name),
                    ]);
                    Ok(ComparisonColumn::new_simple(
                        column_ident,
                        self.column_data_type(comparison_column_name, current_collection)?,
                    ))
                }
            }
            models::ComparisonTarget::RootCollectionColumn {
                name,
                field_path: _,
            } => {
                if current_is_origin {
                    let column_ident = Expr::CompoundIdentifier(vec![
                        current_join_alias.clone(),
                        self.column_ident(name),
                    ]);
                    Ok(ComparisonColumn::new_simple(
                        column_ident,
                        self.column_data_type(name, current_collection)?,
                    ))
                } else {
                    Err(QueryBuilderError::NotSupported(
                        "Comparisons to root".to_string(),
                    ))
                }
            }
        }
    }
    fn collection_relationship(
        &self,
        relationship: &str,
    ) -> Result<&models::Relationship, QueryBuilderError> {
        self.request
            .collection_relationships
            .get(relationship)
            .ok_or(QueryBuilderError::MissingRelationship(
                relationship.to_string(),
            ))
    }
    fn collection_ident(
        &self,
        collection: &CollectionContext,
    ) -> Result<TableFactor, QueryBuilderError> {
        if let Some(table) = self.configuration.tables.get(collection.alias()) {
            let table_argument_type = |argument_name: &str| {
                table.arguments.get(argument_name).ok_or_else(|| {
                    QueryBuilderError::UnknownTableArgument {
                        table: collection.alias().to_owned(),
                        argument: argument_name.to_owned(),
                    }
                })
            };
            let variable_argument = |arg_name: &String, variable_name: &String| {
                let argument_type = table_argument_type(arg_name)?;
                let column_ident = Expr::CompoundIdentifier(vec![
                    Ident::new_quoted("_vars"),
                    Ident::new_quoted(format!("_var_{variable_name}")),
                ]);

                let column_ident = if is_uuid(argument_type) {
                    Function::new_unquoted("toUUID")
                        .args(vec![column_ident.into_arg()])
                        .into_expr()
                } else {
                    column_ident
                };
                Ok(column_ident.into_arg().name(Ident::new_quoted(arg_name)))
            };
            let literal_argument = |arg_name: &String, value: &serde_json::Value| {
                Ok(Expr::Parameter(Parameter::new(
                    value.into(),
                    table_argument_type(arg_name)?.to_owned().into(),
                ))
                .into_arg()
                .name(Ident::new_quoted(arg_name)))
            };
            let table_name = ObjectName(vec![
                Ident::new_quoted(&table.schema),
                Ident::new_quoted(&table.name),
            ]);
            if collection.has_arguments() {
                let arguments = match collection {
                    CollectionContext::Base {
                        collection_alias: _,
                        arguments,
                    } => arguments
                        .iter()
                        .map(|(arg_name, arg)| match arg {
                            models::Argument::Variable { name } => {
                                variable_argument(arg_name, name)
                            }
                            models::Argument::Literal { value } => {
                                literal_argument(arg_name, value)
                            }
                        })
                        .collect::<Result<Vec<FunctionArg>, _>>()?,
                    CollectionContext::Relationship {
                        collection_alias: _,
                        arguments,
                        relationship_arguments,
                    } => relationship_arguments
                        .iter()
                        .chain(arguments.iter())
                        .map(|(arg_name, arg)| match arg {
                            models::RelationshipArgument::Variable { name } => {
                                variable_argument(arg_name, name)
                            }
                            models::RelationshipArgument::Literal { value } => {
                                literal_argument(arg_name, value)
                            }
                            models::RelationshipArgument::Column { .. } => {
                                Err(QueryBuilderError::NotSupported(
                                    "Column argument value".to_string(),
                                ))
                            }
                        })
                        .collect::<Result<Vec<FunctionArg>, _>>()?,
                    CollectionContext::UnrelatedRelationship {
                        collection_alias: _,
                        arguments,
                    } => arguments
                        .iter()
                        .map(|(arg_name, arg)| match arg {
                            models::RelationshipArgument::Variable { name } => {
                                variable_argument(arg_name, name)
                            }
                            models::RelationshipArgument::Literal { value } => {
                                literal_argument(arg_name, value)
                            }
                            models::RelationshipArgument::Column { .. } => {
                                Err(QueryBuilderError::NotSupported(
                                    "Column argument value".to_string(),
                                ))
                            }
                        })
                        .collect::<Result<Vec<FunctionArg>, _>>()?,
                };

                let table_function = table_name.into_table_function().args(arguments);

                Ok(table_function.into_table_factor())
            } else {
                Ok(table_name.into_table_factor())
            }
        } else if let Some(query) = self.configuration.queries.get(collection.alias()) {
            let get_argument = |name| match collection {
                CollectionContext::Base {
                    collection_alias: _,
                    arguments,
                } => arguments.get(name).map(|arg| match arg {
                    models::Argument::Variable { .. } => Err(QueryBuilderError::NotSupported(
                        "native query variable argument".to_string(),
                    )),
                    models::Argument::Literal { value } => Ok(value),
                }),
                CollectionContext::Relationship {
                    collection_alias: _,
                    arguments,
                    relationship_arguments,
                } => arguments
                    .get(name)
                    .or_else(|| relationship_arguments.get(name))
                    .map(|arg| match arg {
                        models::RelationshipArgument::Variable { .. } => {
                            Err(QueryBuilderError::NotSupported(
                                "native query variable argument".to_string(),
                            ))
                        }
                        models::RelationshipArgument::Literal { value } => Ok(value),
                        models::RelationshipArgument::Column { .. } => {
                            Err(QueryBuilderError::NotSupported(
                                "native query column argument".to_string(),
                            ))
                        }
                    }),
                CollectionContext::UnrelatedRelationship {
                    collection_alias: _,
                    arguments,
                } => arguments.get(name).map(|arg| match arg {
                    models::RelationshipArgument::Variable { .. } => {
                        Err(QueryBuilderError::NotSupported(
                            "native query variable argument".to_string(),
                        ))
                    }
                    models::RelationshipArgument::Literal { value } => Ok(value),
                    models::RelationshipArgument::Column { .. } => Err(
                        QueryBuilderError::NotSupported("native query column argument".to_string()),
                    ),
                }),
            };

            let elements = query
                .query
                .elements
                .iter()
                .map(|element| match element {
                    ParameterizedQueryElement::String(s) => {
                        Ok(NativeQueryElement::String(s.to_owned()))
                    }
                    ParameterizedQueryElement::Parameter(p) => get_argument(p.name.value())
                        .transpose()?
                        .map(|value| {
                            NativeQueryElement::Parameter(Parameter::new(
                                value.into(),
                                p.r#type.clone(),
                            ))
                        })
                        .ok_or_else(|| QueryBuilderError::MissingNativeQueryArgument {
                            query: collection.alias().to_owned(),
                            argument: p.name.value().to_owned(),
                        }),
                })
                .collect::<Result<_, _>>()?;

            Ok(NativeQuery::new(elements).into_table_factor())
        } else {
            Err(QueryBuilderError::UnknownTable(
                collection.alias().to_owned(),
            ))
        }
    }
    fn column_ident(&self, column_alias: &str) -> Ident {
        Ident::new_quoted(column_alias)
    }
    fn column_data_type(
        &self,
        column_alias: &str,
        collection: &CollectionContext,
    ) -> Result<ClickHouseDataType, QueryBuilderError> {
        let return_type = self
            .configuration
            .tables
            .get(collection.alias())
            .map(|table| &table.return_type)
            .or_else(|| {
                self.configuration
                    .queries
                    .get(collection.alias())
                    .map(|query| &query.return_type)
            })
            .ok_or_else(|| QueryBuilderError::UnknownTable(collection.alias().to_owned()))?;

        let table_type = &self
            .configuration
            .table_types
            .get(return_type)
            .ok_or_else(|| QueryBuilderError::UnknownTableType(return_type.to_owned()))?;

        let column_type = table_type.columns.get(column_alias).ok_or_else(|| {
            QueryBuilderError::UnknownColumn(column_alias.to_owned(), collection.alias().to_owned())
        })?;

        Ok(column_type.to_owned())
    }
    fn column_accessor(
        &self,
        column_ident: Vec<Ident>,
        type_definition: &ClickHouseTypeDefinition,
        traversed_array: bool,
        field_selector: Option<&models::NestedField>,
        rel_index: &mut u32,
    ) -> Result<Option<(Expr, Vec<Join>)>, QueryBuilderError> {
        if let Some(fields) = field_selector {
            match fields {
                models::NestedField::Array(inner) => {
                    let element_type = match type_definition.non_nullable() {
                        ClickHouseTypeDefinition::Array { element_type } => &**element_type,
                        _ => {
                            return Err(QueryBuilderError::ColumnTypeMismatch {
                                expected: "Array".to_string(),
                                got: type_definition.cast_type().to_string(),
                            });
                        }
                    };

                    let ident = Ident::new_unquoted("_value");

                    if let Some((expr, joins)) = self.column_accessor(
                        vec![ident.clone()],
                        element_type,
                        true,
                        Some(&inner.fields),
                        rel_index,
                    )? {
                        if !joins.is_empty() {
                            return Err(QueryBuilderError::Unexpected("column accessor should not return relationship joins after array traversal".to_string()));
                        }

                        let expr = Function::new_unquoted("arrayMap")
                            .args(vec![
                                Lambda::new(vec![ident], expr).into_expr().into_arg(),
                                Expr::CompoundIdentifier(column_ident).into_arg(),
                            ])
                            .into_expr();

                        Ok(Some((expr, joins)))
                    } else {
                        Ok(None)
                    }
                }
                models::NestedField::Object(inner) => {
                    let object_type_fields = match type_definition.non_nullable() {
                        ClickHouseTypeDefinition::Object { name: _, fields } => fields,
                        _ => {
                            return Err(QueryBuilderError::ColumnTypeMismatch {
                                expected: "Tuple/Object".to_string(),
                                got: type_definition.cast_type().to_string(),
                            });
                        }
                    };

                    let chain_ident = |i: &str| -> Vec<Ident> {
                        column_ident
                            .clone()
                            .into_iter()
                            .chain(iter::once(Ident::new_quoted(i)))
                            .collect()
                    };

                    let mut required_joins = vec![];
                    let mut column_accessors = vec![];
                    let mut required_columns = vec![];
                    let mut accessor_required = false;
                    for (alias, field) in &inner.fields {
                        match field {
                            models::Field::Column {
                                column,
                                fields,
                                arguments: _,
                            } => {
                                required_columns.push(column);

                                let type_definition =
                                    object_type_fields.get(column).ok_or_else(|| {
                                        QueryBuilderError::UnknownSubField {
                                            field_name: column.to_owned(),
                                            data_type: type_definition.cast_type().to_string(),
                                        }
                                    })?;

                                let column_ident = chain_ident(column);
                                if let Some((expr, mut joins)) = self.column_accessor(
                                    column_ident.clone(),
                                    type_definition,
                                    traversed_array,
                                    fields.as_ref(),
                                    rel_index,
                                )? {
                                    accessor_required = true;
                                    required_joins.append(&mut joins);
                                    column_accessors.push(expr);
                                } else {
                                    column_accessors.push(Expr::CompoundIdentifier(column_ident));
                                }
                            }
                            models::Field::Relationship {
                                query,
                                relationship,
                                arguments,
                            } => {
                                if traversed_array {
                                    return Err(QueryBuilderError::NotSupported(
                                        "Relationships with fields nested in arrays".to_string(),
                                    ));
                                }

                                let (expr, join) = self.field_relationship(
                                    alias,
                                    rel_index,
                                    &column_ident,
                                    query,
                                    relationship,
                                    arguments,
                                )?;

                                required_joins.push(join);
                                column_accessors.push(expr);
                            }
                        }
                    }

                    let all_columns: Vec<_> = object_type_fields.keys().collect();
                    if !accessor_required
                        && required_joins.is_empty()
                        && required_columns == all_columns
                    {
                        Ok(None)
                    } else {
                        let expr = Function::new_unquoted("tuple")
                            .args(
                                column_accessors
                                    .into_iter()
                                    .map(|expr| expr.into_arg())
                                    .collect(),
                            )
                            .into_expr();

                        Ok(Some((expr, required_joins)))
                    }
                }
            }
        } else {
            Ok(None)
        }
    }
}

fn aggregate_function(
    name: &str,
) -> Result<ClickHouseSingleColumnAggregateFunction, QueryBuilderError> {
    ClickHouseSingleColumnAggregateFunction::from_str(name)
        .map_err(|_err| QueryBuilderError::UnknownSingleColumnAggregateFunction(name.to_string()))
}

fn and_reducer(left: Expr, right: Expr) -> Expr {
    Expr::BinaryOp {
        left: Box::new(left),
        op: BinaryOperator::And,
        right: Box::new(right),
    }
}

fn or_reducer(left: Expr, right: Expr) -> Expr {
    Expr::BinaryOp {
        left: Box::new(left),
        op: BinaryOperator::Or,
        right: Box::new(right),
    }
}

fn is_uuid(t: &ClickHouseDataType) -> bool {
    match t {
        ClickHouseDataType::Nullable(t) => is_uuid(t),
        ClickHouseDataType::Uuid => true,
        _ => false,
    }
}<|MERGE_RESOLUTION|>--- conflicted
+++ resolved
@@ -135,11 +135,7 @@
                 .into_box(),
                 op: BinaryOperator::Eq,
                 right: Expr::CompoundIdentifier(vec![
-<<<<<<< HEAD
                     Ident::new_quoted("_rowset"),
-=======
-                    Ident::new_quoted("_rowset".to_owned()),
->>>>>>> 56c63136
                     Ident::new_quoted("_varset_id"),
                 ])
                 .into_box(),
